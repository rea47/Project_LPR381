--- conflicted
+++ resolved
@@ -52,101 +52,42 @@
         {
             var dual = new LinearProgrammingModel();
 
-<<<<<<< HEAD
-            dual.ObjectiveType = lpm.ObjectiveType == ObjectiveType.Maximize
-                ? ObjectiveType.Minimize
-                : ObjectiveType.Maximize;
+            dual.ObjectiveType = lpm.ObjectiveType == ObjectiveType.Maximize ? ObjectiveType.Minimize : ObjectiveType.Maximize; //max -> min OR min -> max
 
-            // Dual objective coefficients = primal RHS
-            dual.ObjectiveCoefficients = lpm.Constraints.Select(c => c.RightHandSide).ToArray();
+            dual.ObjectiveCoefficients = lpm.Constraints.Select(c => c.RightHandSide).ToArray(); //checking if the coefficients of the constraints are equal to the right hand side
 
-            // Initialize dual variables list
-            dual.Variables = new List<Variable>();
-            // Initialize dual constraints list
-            dual.Constraints = new List<Constraint>();
+            dual.Variables = new List<Variable>(); //converting the constraints to variables
             for (int j = 0; j < lpm.Constraints.Count; j++)
             {
-                var pconst = lpm.Constraints[j];
+                var pconst= lpm.Constraints[j];
                 SignRestriction sr;
-                switch (pconst.ConstraintType)
+                switch(pconst.ConstraintType)
                 {
                     case ConstraintRelation.LessOrEqual:
-                        sr = (lpm.ObjectiveType == ObjectiveType.Maximize)
-                            ? SignRestriction.NonNegative
-                            : SignRestriction.NonPositive;
-                        string name = $"y{j + 1}";
-                        dual.Variables.Add(new Variable(name, sr, j));
+                        sr = lpm.ObjectiveType == ObjectiveType.Maximize ? SignRestriction.NonNegative : SignRestriction.NonPositive;
                         break;
                     case ConstraintRelation.GreaterOrEqual:
-                        sr = (lpm.ObjectiveType == ObjectiveType.Maximize)
-                            ? SignRestriction.NonPositive
-                            : SignRestriction.NonNegative;
-                        string name1 = $"y{j + 1}";
-                        dual.Variables.Add(new Variable(name1, sr, j));
+                        sr = lpm.ObjectiveType == ObjectiveType.Maximize ? SignRestriction.NonPositive : SignRestriction.NonNegative;
                         break;
                     case ConstraintRelation.Equal:
                         sr = SignRestriction.Unrestricted;
-                        string name2 = $"y{j + 1}";
-                        dual.Variables.Add(new Variable(name2, sr, j));
                         break;
                     default:
                         sr = SignRestriction.Unrestricted;
-                        string namedef = $"y{j + 1}";
-                        dual.Variables.Add(new Variable(namedef, sr, j));
                         break;
                 }
-
+                string name=$"y{j+1}";
+                dual.Variables.Add(new Variable(name,sr,j));
             }
-            //code confirmed to work up untill here
-
-
-            Console.WriteLine("Primal variable count: " + lpm.Variables.Count);
-            // Each primal variable becomes a dual constraint
-            for (int i = 0; i < lpm.Variables.Count; i++)
-            {
-                Console.WriteLine("wwwwwwwww");
-                double[] coeffs = new double[lpm.Constraints.Count];
-
-                for (int j = 0; j < lpm.Constraints.Count; j++)
-                {
-                    Console.WriteLine("xxxxxxxxx");
-                    coeffs[j] = lpm.Constraints[j].Coefficients[i];
-                }
-
-                // Determine sign of dual constraint
-                string sign = lpm.Variables[i].SignRestriction == SignRestriction.NonNegative ? "<=" :
-                       lpm.Variables[i].SignRestriction == SignRestriction.NonPositive ? ">=" : "=";
-
-                dual.Constraints.Add(new Constraint(coeffs, sign, lpm.ObjectiveCoefficients[i]));
-=======
-            dual.ObjectiveType = lpm.ObjectiveType == ObjectiveType.Maximize ? ObjectiveType.Minimize : ObjectiveType.Maximize;
-            dual.ObjectiveCoefficients = lpm.Constraints.Select(c => c.RightHandSide).ToArray();
-
-            // Create dual variables based on primal constraints
-            dual.Variables = new List<Variable>();
-            for (int j = 0; j < lpm.Constraints.Count; j++)
-            {
-                // This logic seems incomplete in your file, so we'll assume y >= 0 for simplicity.
-                // A full implementation would check primal variable sign restrictions.
-                string name = $"y{j + 1}";
-                dual.Variables.Add(new Variable(name, SignRestriction.NonNegative, j));
-            }
-
-            // Create dual constraints based on primal variables
-            dual.Constraints = new List<Constraint>();
-            // Determine the correct relation for all dual constraints
-            string dualRelation = lpm.ObjectiveType == ObjectiveType.Maximize ? ">=" : "<=";
-
+            dual.Constraints = new List<Constraint>(); //converting the variables to constraints
             for (int i = 0; i < lpm.Variables.Count; i++)
             {
                 var coeffs = new double[lpm.Constraints.Count];
+
                 for (int j = 0; j < lpm.Constraints.Count; j++)
-                {
                     coeffs[j] = lpm.Constraints[j].Coefficients[i];
-                }
-                // Use the correct dualRelation here instead of an empty string
-                dual.Constraints.Add(new Constraint(coeffs, dualRelation, lpm.ObjectiveCoefficients[i]));
->>>>>>> 555561ec
+
+                dual.Constraints.Add(new Constraint(coeffs, "", lpm.ObjectiveCoefficients[i]));
             }
 
             return dual;
